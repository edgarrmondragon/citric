"""Deprecated module for the RPC session."""

from __future__ import annotations

import typing as t
import warnings

from citric._compat import CitricDeprecationWarning

if t.TYPE_CHECKING:
    from citric.rpc.session import Session  # noqa: F401


<<<<<<< HEAD
def __getattr__(name: str) -> t.Any:  # noqa: ANN401
    """Return the element from the citric.rpc.session module."""
    if not name.startswith("_"):
        warnings.warn(
            f"citric.session.{name} is deprecated, use citric.rpc.session.{name} instead",  # noqa: E501
            CitricDeprecationWarning,
            stacklevel=2,
=======
    Args:
        url: LimeSurvey Remote Control endpoint.
        username: LimeSurvey user name.
        password: LimeSurvey password.
        requests_session: A :py:class:`requests.Session <requests.Session>` object.
        auth_plugin: Name of the :ls_manual:`plugin <Authentication_plugins>` to use for
            authentication. For example,
            :ls_manual:`AuthLDAP <Authentication_plugins#LDAP>`. Defaults to using the
            :ls_manual:`internal database <Authentication_plugins#Internal_database>`
            (``"Authdb"``).
        json_encoder: A :py:class:`json.Encoder <json.JSONEncoder>` subclass to use for
            encoding RPC parameters.

    .. versionchanged:: 0.0.4
       Replaced the ``requests_session_factory`` parameter with ``requests_session``.

    .. versionadded:: 0.0.6
       Support Auth plugins with the ``auth_plugin`` parameter.

    .. versionadded:: 0.5.0
       The ``json_encoder`` parameter.


    .. _key: #citric.session.Session.key
    .. _closure: #citric.session.Session.close
    """

    USER_AGENT = f"citric/{metadata.version('citric')}"

    # TODO(edgarrmondragon): Remove this.
    # https://github.com/edgarrmondragon/citric/issues/893
    _headers: t.ClassVar[dict[str, t.Any]] = {}

    def __init__(
        self,
        url: str,
        username: str,
        password: str,
        *,
        auth_plugin: str = "Authdb",
        requests_session: requests.Session | None = None,
        json_encoder: type[json.JSONEncoder] | None = None,
    ) -> None:
        self.url = url
        self._session = requests_session or requests.session()
        self._session.headers["User-Agent"] = self.USER_AGENT
        self._session.headers.update(self._headers)
        self._encoder = json_encoder or json.JSONEncoder

        self.__key: str | None = self.get_session_key(
            username,
            password,
            auth_plugin,
>>>>>>> 8ee061ea
        )
        from citric.rpc import session

        return getattr(session, name)

    message = f"module {__name__!r} has no attribute {name!r}"
    raise AttributeError(message)<|MERGE_RESOLUTION|>--- conflicted
+++ resolved
@@ -11,7 +11,6 @@
     from citric.rpc.session import Session  # noqa: F401
 
 
-<<<<<<< HEAD
 def __getattr__(name: str) -> t.Any:  # noqa: ANN401
     """Return the element from the citric.rpc.session module."""
     if not name.startswith("_"):
@@ -19,63 +18,8 @@
             f"citric.session.{name} is deprecated, use citric.rpc.session.{name} instead",  # noqa: E501
             CitricDeprecationWarning,
             stacklevel=2,
-=======
-    Args:
-        url: LimeSurvey Remote Control endpoint.
-        username: LimeSurvey user name.
-        password: LimeSurvey password.
-        requests_session: A :py:class:`requests.Session <requests.Session>` object.
-        auth_plugin: Name of the :ls_manual:`plugin <Authentication_plugins>` to use for
-            authentication. For example,
-            :ls_manual:`AuthLDAP <Authentication_plugins#LDAP>`. Defaults to using the
-            :ls_manual:`internal database <Authentication_plugins#Internal_database>`
-            (``"Authdb"``).
-        json_encoder: A :py:class:`json.Encoder <json.JSONEncoder>` subclass to use for
-            encoding RPC parameters.
-
-    .. versionchanged:: 0.0.4
-       Replaced the ``requests_session_factory`` parameter with ``requests_session``.
-
-    .. versionadded:: 0.0.6
-       Support Auth plugins with the ``auth_plugin`` parameter.
-
-    .. versionadded:: 0.5.0
-       The ``json_encoder`` parameter.
-
-
-    .. _key: #citric.session.Session.key
-    .. _closure: #citric.session.Session.close
-    """
-
-    USER_AGENT = f"citric/{metadata.version('citric')}"
-
-    # TODO(edgarrmondragon): Remove this.
-    # https://github.com/edgarrmondragon/citric/issues/893
-    _headers: t.ClassVar[dict[str, t.Any]] = {}
-
-    def __init__(
-        self,
-        url: str,
-        username: str,
-        password: str,
-        *,
-        auth_plugin: str = "Authdb",
-        requests_session: requests.Session | None = None,
-        json_encoder: type[json.JSONEncoder] | None = None,
-    ) -> None:
-        self.url = url
-        self._session = requests_session or requests.session()
-        self._session.headers["User-Agent"] = self.USER_AGENT
-        self._session.headers.update(self._headers)
-        self._encoder = json_encoder or json.JSONEncoder
-
-        self.__key: str | None = self.get_session_key(
-            username,
-            password,
-            auth_plugin,
->>>>>>> 8ee061ea
         )
-        from citric.rpc import session
+        from citric.rpc import session  # noqa: PLC0415
 
         return getattr(session, name)
 
