ci:
  autofix_commit_msg: '[pre-commit.ci] auto fixes'
  autofix_prs: true
  autoupdate_schedule: monthly
  autoupdate_commit_msg: 'chore(deps): pre-commit autoupdate'

repos:
- repo: https://github.com/pre-commit/pre-commit-hooks
  rev: v4.5.0
  hooks:
  - id: check-added-large-files
  - id: check-json
  - id: check-toml
  - id: check-yaml
  - id: end-of-file-fixer
    exclude: \.changes/.*\.md
  - id: no-commit-to-branch
    args: [--branch, main]
  - id: trailing-whitespace

- repo: https://github.com/python-jsonschema/check-jsonschema
  rev: 0.27.1
  hooks:
  - id: check-dependabot
  - id: check-github-workflows
  - id: check-readthedocs

- repo: https://github.com/astral-sh/ruff-pre-commit
  rev: v0.1.6
  hooks:
  - id: ruff
    name: Ruff lint
    args: [--fix, --exit-non-zero-on-fix, --show-fixes]
  - id: ruff
    name: Ruff format
    entry: ruff format

- repo: https://github.com/codespell-project/codespell
  rev: v2.2.6
  hooks:
  - id: codespell
    additional_dependencies:
    - tomli

- repo: https://github.com/pycqa/flake8
  rev: 6.1.0
  hooks:
  - id: flake8
    additional_dependencies:
<<<<<<< HEAD
    - darglint==1.8.1
=======
    - pydoclint==0.3.8
>>>>>>> cb4ec174

- repo: https://github.com/pre-commit/pre-commit
  rev: v3.5.0
  hooks:
  - id: validate_manifest

- repo: https://github.com/hadialqattan/pycln
  rev: v2.4.0
  hooks:
  - id: pycln
    args: [--all]

- repo: https://github.com/tox-dev/pyproject-fmt
  rev: "1.5.1"
  hooks:
  - id: pyproject-fmt<|MERGE_RESOLUTION|>--- conflicted
+++ resolved
@@ -47,11 +47,7 @@
   hooks:
   - id: flake8
     additional_dependencies:
-<<<<<<< HEAD
-    - darglint==1.8.1
-=======
     - pydoclint==0.3.8
->>>>>>> cb4ec174
 
 - repo: https://github.com/pre-commit/pre-commit
   rev: v3.5.0
