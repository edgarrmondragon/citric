--- conflicted
+++ resolved
@@ -28,11 +28,7 @@
   - id: check-readthedocs
 
 - repo: https://github.com/astral-sh/ruff-pre-commit
-<<<<<<< HEAD
-  rev: v0.6.8
-=======
   rev: v0.6.9
->>>>>>> be3ee76a
   hooks:
   - id: ruff
     args: [--fix, --exit-non-zero-on-fix, --show-fixes]
