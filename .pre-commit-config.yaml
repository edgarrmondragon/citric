--- conflicted
+++ resolved
@@ -70,25 +70,7 @@
   - id: pycln
     args: [--all]
 
-<<<<<<< HEAD
-- repo: https://github.com/nbQA-dev/nbQA
-  rev: 1.6.4
-  hooks:
-  - id: nbqa-ruff
-    additional_dependencies: [ruff==0.0.257]
-    args: ["--fix"]
-  - id: nbqa-black
-  - id: nbqa-isort
-  - id: nbqa-pyupgrade
-    args: ["--py37-plus"]
-
 # - repo: https://github.com/tox-dev/pyproject-fmt
-#   rev: "0.9.2"
+#   rev: "0.11.2"
 #   hooks:
-#   - id: pyproject-fmt
-=======
-- repo: https://github.com/tox-dev/pyproject-fmt
-  rev: "0.11.2"
-  hooks:
-  - id: pyproject-fmt
->>>>>>> c4c567d0
+#   - id: pyproject-fmt