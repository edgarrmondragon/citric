ci:
  autofix_commit_msg: '[pre-commit.ci] auto fixes'
  autofix_prs: true
  autoupdate_schedule: monthly
  autoupdate_commit_msg: 'chore(deps): pre-commit autoupdate'
  skip:
  - pip-compile

repos:
- repo: https://github.com/pre-commit/pre-commit-hooks
  rev: v4.6.0
  hooks:
  - id: check-added-large-files
  - id: check-json
  - id: check-toml
  - id: check-yaml
  - id: end-of-file-fixer
    exclude: \.changes/.*\.md
  - id: no-commit-to-branch
    args: [--branch, main]
  - id: trailing-whitespace

- repo: https://github.com/python-jsonschema/check-jsonschema
<<<<<<< HEAD
  rev: 0.28.2
=======
  rev: 0.28.3
>>>>>>> 83b9d4d2
  hooks:
  - id: check-dependabot
  - id: check-github-workflows
  - id: check-readthedocs

- repo: https://github.com/astral-sh/ruff-pre-commit
<<<<<<< HEAD
  rev: v0.4.3
=======
  rev: v0.4.4
>>>>>>> 83b9d4d2
  hooks:
  - id: ruff
    name: Ruff lint
    args: [--fix, --exit-non-zero-on-fix, --show-fixes]
  - id: ruff
    name: Ruff format
    entry: ruff format

- repo: https://github.com/codespell-project/codespell
  rev: v2.2.6
  hooks:
  - id: codespell
    additional_dependencies:
    - tomli

- repo: https://github.com/pycqa/flake8
  rev: 7.0.0
  hooks:
  - id: flake8
    additional_dependencies:
    - pydoclint==0.4.1

- repo: https://github.com/pre-commit/pre-commit
  rev: v3.7.1
  hooks:
  - id: validate_manifest

- repo: https://github.com/hadialqattan/pycln
  rev: v2.4.0
  hooks:
  - id: pycln
    args: [--all]

- repo: https://github.com/tox-dev/pyproject-fmt
  rev: "1.8.0"
  hooks:
  - id: pyproject-fmt

- repo: https://github.com/astral-sh/uv-pre-commit
<<<<<<< HEAD
  rev: 0.1.39
=======
  rev: 0.1.42
>>>>>>> 83b9d4d2
  hooks:
  - id: pip-compile
    files: ^pyproject\.toml$
    args: ["pyproject.toml", "--pre", "--python-version", "3.12", "--extra", "docs", "-o", "docs/requirements.txt"]
    language_version: python3.12<|MERGE_RESOLUTION|>--- conflicted
+++ resolved
@@ -21,22 +21,14 @@
   - id: trailing-whitespace
 
 - repo: https://github.com/python-jsonschema/check-jsonschema
-<<<<<<< HEAD
-  rev: 0.28.2
-=======
   rev: 0.28.3
->>>>>>> 83b9d4d2
   hooks:
   - id: check-dependabot
   - id: check-github-workflows
   - id: check-readthedocs
 
 - repo: https://github.com/astral-sh/ruff-pre-commit
-<<<<<<< HEAD
-  rev: v0.4.3
-=======
   rev: v0.4.4
->>>>>>> 83b9d4d2
   hooks:
   - id: ruff
     name: Ruff lint
@@ -76,11 +68,7 @@
   - id: pyproject-fmt
 
 - repo: https://github.com/astral-sh/uv-pre-commit
-<<<<<<< HEAD
-  rev: 0.1.39
-=======
   rev: 0.1.42
->>>>>>> 83b9d4d2
   hooks:
   - id: pip-compile
     files: ^pyproject\.toml$
