[tool.poetry]
authors = ["Edgar Ramírez-Mondragón <edgarrm358@gmail.com>"]
classifiers = [
  "Development Status :: 5 - Production/Stable",
  "Intended Audience :: Developers",
  "Intended Audience :: Information Technology",
  "Intended Audience :: System Administrators",
  "License :: OSI Approved :: MIT License",
  "Natural Language :: English",
  "Operating System :: OS Independent",
<<<<<<< HEAD
  "Programming Language :: Python :: 3.12",
=======
  "Programming Language :: Python :: 3.13",
>>>>>>> cb4ec174
  "Programming Language :: Python :: Implementation :: CPython",
  "Programming Language :: Python :: Implementation :: PyPy",
  "Topic :: Software Development :: Libraries :: Python Modules",
  "Typing :: Typed",
]
description = "A client to the LimeSurvey Remote Control API 2, written in modern Python."
documentation = "https://citric.readthedocs.io"
homepage = 'https://github.com/edgarrmondragon/citric'
keywords = ["limesurvey", "json-rpc"]
license = "MIT"
maintainers = ["Edgar Ramírez-Mondragón <edgarrm358@gmail.com>"]
name = "citric"
readme = "README.md"
repository = 'https://github.com/edgarrmondragon/citric'
version = "0.0.0"

[tool.poetry.urls]
"Issue Tracker" = "https://github.com/edgarrmondragon/citric/issues"

[tool.poetry.dependencies]
python = ">=3.8"
httpx = {version = "^0.25.0", optional = true}
requests = ">=2.23.0"

# Docs
furo = { version = ">=2023.3.27", optional = true, python = ">=3.9" }
myst-parser = { version = ">=2", optional = true, python = ">=3.9" }
sphinx = { version = ">=7.2.2", optional = true, python = ">=3.9" }
sphinx-autoapi = { version = ">=3", optional = true, python = ">=3.9" }
sphinx-autobuild = { version = ">=2021.3.14", optional = true, python = ">=3.9" }
sphinx-copybutton = { version = ">=0.5.1", optional = true, python = ">=3.9" }
sphinx-hoverxref = { version = ">=1.3.0", optional = true, python = ">=3.9" }
sphinx-notfound-page = {version = ">=1.0.0", optional = true, python = ">=3.9"}

[tool.poetry.group.dev.dependencies]
colorama = ">=0.4.6"
coverage = { extras = ["toml"], version = ">=7.3.0" }
deptry = {version = ">=0.12.0", python = "<4"}
faker = ">=19"
mypy = ">=1.5"
pytest = ">=7.3.1"
pytest-asyncio = "^0.21.1"
pytest-github-actions-annotate-failures = ">=0.1.7"
pytest-httpserver = {version = ">=1.0.8", python = "<4.0"}
python-dotenv = ">=1"
<<<<<<< HEAD
requests-cache = { version = "^1.1.0", python = "<4.0" }
safety = ">=2.1.1"
semver = "^3.0.1"
tabulate = "^0.9.0"
tinydb = {version = "^4.8.0", python = ">=3.8,<4.0"}
=======
pytest-subtests = ">=0.11.0"
requests-cache = { version = "^1.1.0", python = "<4.0" }
safety = ">=2.1.1"
semver = ">=3.0.1"
tabulate = ">=0.9.0"
>>>>>>> cb4ec174
types-requests = ">=2.31.0.2"
types-tabulate = ">=0.9.0.3"
typing-extensions = { version = ">=4.6.0", python = "<3.12" }
xdoctest = ">=1.1.1"

[tool.poetry.extras]
async = [
  "httpx",
]
docs = [
  "furo",
  "myst-parser",
  "sphinx",
  "sphinx-autoapi",
  "sphinx-autobuild",
  "sphinx-copybutton",
  "sphinx-hoverxref",
  "sphinx-notfound-page",
]

[tool.black]
line-length = 88

[tool.ruff]
include = ["*.py", "*.pyi", "**/pyproject.toml", "*.ipynb"]
line-length = 88
src = ["src", "tests", "docs"]
target-version = "py38"

[tool.ruff.lint]
explicit-preview-rules = false
ignore = [
  "ANN101",  # missing-type-self
  "DJ",      # flake8-django
  "FIX002",  # line-contains-todo
  "COM812",  # missing-trailing-comma
  "ISC001",  # single-line-implicit-string-concatenation
  "D107",    # undocumented-public-init
]
preview = true
select = [
  "F",       # Pyflakes
  "E",       # pycodestyle (error)
  "W",       # pycodestyle (warning)
  "C90",     # mccabe
  "I",       # isort
  "N",       # pep8-naming
  "D",       # pydocstyle
  "UP",      # pyupgrade
  "YTT",     # flake8-2020
  "ANN",     # flake8-annotations
  "S",       # bandit
  "BLE",     # flake8-blind-except
  "FBT",     # flake8-boolean-trap
  "B",       # flake8-bugbear
  "A",       # flake8-builtins
  "COM",     # flake8-commas
  "C4",      # flake8-comprehensions
  "DTZ",     # flake8-datetimez
  "T10",     # flake8-debugger
  "EM",      # flake8-errmsg
  "FA",      # flake8-future-annotations
  "ISC",     # flake8-implicit-str-concat
  "ICN",     # flake8-import-conventions
  "G",       # flake8-logging-format
  "INP",     # flake8-no-pep420
  "PIE",     # flake8-pie
  "T20",     # flake8-print
  "PT",      # flake8-pytest-style
  "Q",       # flake8-quotes
  "RSE",     # flake8-raise
  "RET",     # flake8-return
  "SLF",     # flake8-self
  "SLOT",    # flake8-slots
  "SIM",     # flake8-simplify
  "TID",     # flake8-tidy-imports
  "TCH",     # flake8-type-checking
  "ARG",     # flake8-unused-arguments
  "PTH",     # flake8-use-pathlib
  "TD",      # flake8-todos
  "FIX",     # flake8-fixme
  "ERA",     # flake8-eradicate
  "PD",      # pandas-vet
  "PGH",     # pygrep-hooks
  "PLC",     # pylint
  "PLE",     # pylint
  "PLR",     # pylint
  "PLW",     # pylint
  "TRY",     # tryceratops
  "FLY",     # flynt
  "PERF",    # perflint
  "FURB",    # repeated-append
  "LOG",     # flake8-logging
  "RUF",     # Ruff-specific rules
]
unfixable = [
  "ERA", # Don't remove commented out code
]

[tool.ruff.format]
# Enable preview style formatting.
preview = true

[tool.ruff.lint.per-file-ignores]
"docs/notebooks/*" = [
  "D100",   # undocumented-public-module
  "INP001", # implicit-namespace-package
  "I002",   # missing-required-import
  "E402",   # module-import-not-at-top-of-file
]
"src/*" = [
  "PD", # pandas-vet
]
"tests/*" = [
  "ARG00",   # unused-method-argument
  "C901",    # complex-structure
  "S101",    # assert
  "S105",    # hardcoded-password-string
  "S106",    # hardcoded-password-func-arg
  "ANN201",  # missing-return-type-undocumented-public-function
  "PLR2004", # magic-value-comparison
  "SLF001",  # private-member-access
  "PLR6301", # no-self-use
]

[tool.ruff.lint.flake8-quotes]
docstring-quotes = "double"
inline-quotes = "double"
multiline-quotes = "double"

[tool.ruff.lint.flake8-annotations]
allow-star-arg-any = true
mypy-init-return = true
suppress-dummy-args = true

[tool.ruff.lint.flake8-errmsg]
max-string-length = 30

[tool.ruff.lint.flake8-import-conventions]
banned-from = ["typing"]

[tool.ruff.lint.flake8-import-conventions.extend-aliases]
typing = "t"

[tool.ruff.lint.flake8-pytest-style]
fixture-parentheses = false
mark-parentheses = false

[tool.ruff.lint.isort]
known-first-party = ["citric"]
required-imports = ["from __future__ import annotations"]

[tool.ruff.lint.mccabe]
max-complexity = 5

[tool.ruff.lint.pydocstyle]
convention = "google"

[tool.ruff.lint.pylint]
max-args = 10

[tool.codespell]
skip = ".mypy_cache,.nox,.ruff_cache,build,docs/index.md,poetry.lock"

[tool.pytest.ini_options]
addopts = [
  "-vvv",
  "-W error",
  "-W default::citric._compat.FutureVersionWarning",
]
markers = [
  "integration_test: Integration and end-to-end tests",
  "xfail_mysql: Mark a test as expected to fail on MySQL",
]

[tool.coverage.paths]
package = [
  "src/citric/",
  "*/site-packages/citric/",
]

[tool.coverage.run]
branch = true
parallel = true
source = ["citric"]
relative_files = true

[tool.coverage.report]
exclude_lines = ["pragma: no cover", '''if (t\.)?TYPE_CHECKING:''']
fail_under = 85
omit = ["src/citric/types.py"]
precision = 2
show_missing = true

[tool.mypy]
warn_unreachable = true
warn_unused_configs = true
warn_unused_ignores = true

[[tool.mypy.overrides]]
ignore_missing_imports = true
module = [
  "nox.*",
  "nox_poetry.*",
  "pytest_subtests.*",  # TODO: Remove after https://github.com/pytest-dev/pytest-subtests/pull/115 is published
]

[tool.deptry.per_rule_ignores]
DEP002 = [
  "furo",
  "myst-parser",
  "sphinx",
  "sphinx-autoapi",
  "sphinx-autobuild",
  "sphinx-copybutton",
  "sphinx-hoverxref",
  "sphinx-notfound-page",
]
DEP004 = [
  "typing_extensions",
]

[tool.poetry-dynamic-versioning]
enable = true
vcs = "git"
pattern = "^v?((?P<epoch>\\d+)!)?(?P<base>\\d+(\\.\\d+)*)([-._]?((?P<stage>[a-zA-Z]+)[-._]?(?P<revision>\\d+)?))?(\\+(?P<tagged_metadata>.+))?$"
style = "semver"

[build-system]
build-backend = "poetry_dynamic_versioning.backend"
requires = [
  "poetry-core>=1",
  "poetry-dynamic-versioning<2.0.0,>=1",
]<|MERGE_RESOLUTION|>--- conflicted
+++ resolved
@@ -8,11 +8,7 @@
   "License :: OSI Approved :: MIT License",
   "Natural Language :: English",
   "Operating System :: OS Independent",
-<<<<<<< HEAD
-  "Programming Language :: Python :: 3.12",
-=======
   "Programming Language :: Python :: 3.13",
->>>>>>> cb4ec174
   "Programming Language :: Python :: Implementation :: CPython",
   "Programming Language :: Python :: Implementation :: PyPy",
   "Topic :: Software Development :: Libraries :: Python Modules",
@@ -57,22 +53,12 @@
 pytest-asyncio = "^0.21.1"
 pytest-github-actions-annotate-failures = ">=0.1.7"
 pytest-httpserver = {version = ">=1.0.8", python = "<4.0"}
+pytest-subtests = ">=0.11.0"
 python-dotenv = ">=1"
-<<<<<<< HEAD
-requests-cache = { version = "^1.1.0", python = "<4.0" }
-safety = ">=2.1.1"
-semver = "^3.0.1"
-tabulate = "^0.9.0"
+requests-cache = { version = ">=1.1.0", python = "<4.0" }
+semver = ">=3.0.1"
 tinydb = {version = "^4.8.0", python = ">=3.8,<4.0"}
-=======
-pytest-subtests = ">=0.11.0"
-requests-cache = { version = "^1.1.0", python = "<4.0" }
-safety = ">=2.1.1"
-semver = ">=3.0.1"
-tabulate = ">=0.9.0"
->>>>>>> cb4ec174
 types-requests = ">=2.31.0.2"
-types-tabulate = ">=0.9.0.3"
 typing-extensions = { version = ">=4.6.0", python = "<3.12" }
 xdoctest = ">=1.1.1"
 
