--- conflicted
+++ resolved
@@ -217,17 +217,13 @@
 skip = ".mypy_cache,.nox,.ruff_cache,build,docs/index.md,poetry.lock"
 
 [tool.pytest.ini_options]
-<<<<<<< HEAD
-addopts = ["-vvv"]
+addopts = [
+  "-vvv",
+  "-W default::citric._compat.FutureVersionWarning",
+]
 filterwarnings = [
   "error",
   "always::citric._compat.CitricDeprecationWarning",
-=======
-addopts = [
-  "-vvv",
-  "-W error",
-  "-W default::citric._compat.FutureVersionWarning",
->>>>>>> 8ee061ea
 ]
 markers = [
   "integration_test: Integration and end-to-end tests",
