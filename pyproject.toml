--- conflicted
+++ resolved
@@ -271,17 +271,12 @@
 [tool.pytest.ini_options]
 addopts = [
   "-vvv",
-<<<<<<< HEAD
+  "--reverse",
 ]
 filterwarnings = [
   "error",
   "default::citric._compat.FutureVersionWarning",
   "always::citric._compat.CitricDeprecationWarning",
-=======
-  "-W error",
-  "-W default::citric._compat.FutureVersionWarning",
-  "--reverse",
->>>>>>> 74fc209f
 ]
 markers = [
   "integration_test: Integration and end-to-end tests",
