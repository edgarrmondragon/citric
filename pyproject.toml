[build-system]
build-backend = "hatchling.build"
requires = [
  "hatch-vcs",
  "hatchling",
]

[project]
name = "citric"
description = "A client to the LimeSurvey Remote Control API 2, written in modern Python."
readme = "README.md"
keywords = [
  "json-rpc",
  "limesurvey",
]
license = {file = "LICENSE"}
maintainers = [{ name = "Edgar Ramírez-Mondragón", email = "edgarrm358@gmail.com" }]
authors = [{ name = "Edgar Ramírez-Mondragón", email = "edgarrm358@gmail.com" }]
requires-python = ">=3.8"
classifiers = [
  "Development Status :: 5 - Production/Stable",
  "Intended Audience :: Developers",
  "Intended Audience :: Information Technology",
  "Intended Audience :: Science/Research",
  "Intended Audience :: System Administrators",
  "License :: OSI Approved :: MIT License",
  "Natural Language :: English",
  "Operating System :: OS Independent",
<<<<<<< HEAD
  "Programming Language :: Python :: 3 :: Only",
  "Programming Language :: Python :: 3.8",
  "Programming Language :: Python :: 3.9",
  "Programming Language :: Python :: 3.10",
  "Programming Language :: Python :: 3.11",
  "Programming Language :: Python :: 3.12",
  "Programming Language :: Python :: Implementation :: CPython",
  "Programming Language :: Python :: Implementation :: PyPy",
  "Topic :: Software Development :: Libraries :: Python Modules",
  "Typing :: Typed",
]
dynamic = [
  "version",
]
dependencies = [
  "requests>=2.23",
]
[project.optional-dependencies]
dev = [
  "citric[docs,test,typing]",
  "colorama>=0.4.6",
  "requests-cache[sqlite]>=1.1",
  "safety>=2.1.1",
  "tabulate>=0.9",
  "xdoctest>=1.1.1",
]
=======
  "Programming Language :: Python :: 3.13",
  "Typing :: Typed",
]
description = "A client to the LimeSurvey Remote Control API 2, written in modern Python."
documentation = "https://citric.readthedocs.io"
homepage = 'https://github.com/edgarrmondragon/citric'
keywords = ["limesurvey", "json-rpc"]
license = "MIT"
maintainers = ["Edgar Ramírez-Mondragón <edgarrm358@gmail.com>"]
name = "citric"
readme = "README.md"
repository = 'https://github.com/edgarrmondragon/citric'
version = "0.0.0"

[tool.poetry.urls]
"Issue Tracker" = "https://github.com/edgarrmondragon/citric/issues"
"Changelog" = "https://github.com/edgarrmondragon/citric/blob/main/CHANGELOG.md"

[tool.poetry.dependencies]
python = ">=3.8"
requests = ">=2.23.0"

# Docs
furo = { version = ">=2023.3.27", optional = true, python = ">=3.9" }
myst-parser = { version = ">=2", optional = true, python = ">=3.9" }
sphinx = { version = ">=7.2.2", optional = true, python = ">=3.9" }
sphinx-autoapi = { version = ">=3", optional = true, python = ">=3.9" }
sphinx-autobuild = { version = ">=2021.3.14", optional = true, python = ">=3.9" }
sphinx-copybutton = { version = ">=0.5.1", optional = true, python = ">=3.9" }
sphinx-hoverxref = { version = ">=1.3.0", optional = true, python = ">=3.9" }
sphinx-notfound-page = {version = ">=1.0.0", optional = true, python = ">=3.9"}

[tool.poetry.group.dev.dependencies]
colorama = ">=0.4.6"
coverage = { extras = ["toml"], version = ">=7.3.0" }
deptry = {version = ">=0.12.0", python = "<4"}
faker = ">=19"
mypy = ">=1.5"
pytest = ">=7.3.1"
pytest-github-actions-annotate-failures = ">=0.1.7"
pytest-httpserver = {version = ">=1.0.8", python = "<4.0"}
pytest-subtests = ">=0.11.0"
python-dotenv = ">=1"
requests-cache = { version = ">=1.1.0", python = "<4.0" }
semver = ">=3.0.1"
tinydb = {version = ">=4.8.0", python = ">=3.8,<4.0"}
types-requests = ">=2.31.0.2"
typing-extensions = { version = ">=4.6.0", python = "<3.12" }
xdoctest = ">=1.1.1"

[tool.poetry.extras]
>>>>>>> d6ba3e99
docs = [
  "furo",
  "myst-parser",
  "sphinx",
  "sphinx-autoapi",
  "sphinx-autobuild",
  "sphinx-copybutton",
  "sphinx-hoverxref",
  "sphinx-notfound-page",
]
tests = [
  "coverage[toml]>=7.3",
  "faker>=19",
  "pytest>=7.3.1",
  "pytest-github-actions-annotate-failures>=0.1.7",
  "pytest-subtests",
  "python-dotenv>=1",
  "semver>=3.0.1",
]
typing = [
  "citric[tests]",
  "mypy>=1.5",
  "sphinx",
  "types-requests>=2.31.0.2",
  "types-tabulate>=0.9.0.3",
  'typing-extensions>=4.6; python_version < "3.12"',
]
[project.urls]
Documentation = "https://citric.readthedocs.io"
Homepage = 'https://github.com/edgarrmondragon/citric'
"Issue Tracker" = "https://github.com/edgarrmondragon/citric/issues"
Repository = "https://github.com/edgarrmondragon/citric"

[tool.hatch.version]
source = "vcs"

[tool.poetry-dynamic-versioning]
enable = true
vcs = "git"
pattern = "^v?((?P<epoch>\\d+)!)?(?P<base>\\d+(\\.\\d+)*)([-._]?((?P<stage>[a-zA-Z]+)[-._]?(?P<revision>\\d+)?))?(\\+(?P<tagged_metadata>.+))?$"
style = "pep440"

[tool.ruff]
include = ["*.py", "*.pyi", "**/pyproject.toml", "*.ipynb"]
line-length = 88
src = ["src", "tests", "docs"]
target-version = "py38"

[tool.ruff.lint]
explicit-preview-rules = false
ignore = [
  "ANN101",  # missing-type-self
  "DJ",      # flake8-django
  "FIX002",  # line-contains-todo
  "COM812",  # missing-trailing-comma
  "ISC001",  # single-line-implicit-string-concatenation
  "D107",    # undocumented-public-init
]
preview = true
select = [
  "F",       # Pyflakes
  "E",       # pycodestyle (error)
  "W",       # pycodestyle (warning)
  "C90",     # mccabe
  "I",       # isort
  "N",       # pep8-naming
  "D",       # pydocstyle
  "UP",      # pyupgrade
  "YTT",     # flake8-2020
  "ANN",     # flake8-annotations
  "S",       # bandit
  "BLE",     # flake8-blind-except
  "FBT",     # flake8-boolean-trap
  "B",       # flake8-bugbear
  "A",       # flake8-builtins
  "COM",     # flake8-commas
  "C4",      # flake8-comprehensions
  "DTZ",     # flake8-datetimez
  "T10",     # flake8-debugger
  "EM",      # flake8-errmsg
  "FA",      # flake8-future-annotations
  "ISC",     # flake8-implicit-str-concat
  "ICN",     # flake8-import-conventions
  "G",       # flake8-logging-format
  "INP",     # flake8-no-pep420
  "PIE",     # flake8-pie
  "T20",     # flake8-print
  "PT",      # flake8-pytest-style
  "Q",       # flake8-quotes
  "RSE",     # flake8-raise
  "RET",     # flake8-return
  "SLF",     # flake8-self
  "SLOT",    # flake8-slots
  "SIM",     # flake8-simplify
  "TID",     # flake8-tidy-imports
  "TCH",     # flake8-type-checking
  "ARG",     # flake8-unused-arguments
  "PTH",     # flake8-use-pathlib
  "TD",      # flake8-todos
  "FIX",     # flake8-fixme
  "ERA",     # flake8-eradicate
  "PD",      # pandas-vet
  "PGH",     # pygrep-hooks
  "PLC",     # pylint
  "PLE",     # pylint
  "PLR",     # pylint
  "PLW",     # pylint
  "TRY",     # tryceratops
  "FLY",     # flynt
  "PERF",    # perflint
  "FURB",    # repeated-append
  "LOG",     # flake8-logging
  "RUF",     # Ruff-specific rules
]
unfixable = [
  "ERA", # Don't remove commented out code
]

[tool.ruff.format]
# Enable preview style formatting.
preview = true

[tool.ruff.lint.per-file-ignores]
"docs/notebooks/*" = [
  "D100",   # undocumented-public-module
  "INP001", # implicit-namespace-package
  "I002",   # missing-required-import
  "E402",   # module-import-not-at-top-of-file
]
"src/*" = [
  "PD", # pandas-vet
]
"tests/*" = [
  "ARG00",   # unused-method-argument
  "C901",    # complex-structure
  "S101",    # assert
  "S105",    # hardcoded-password-string
  "S106",    # hardcoded-password-func-arg
  "ANN201",  # missing-return-type-undocumented-public-function
  "PLR2004", # magic-value-comparison
  "SLF001",  # private-member-access
  "PLR6301", # no-self-use
]

[tool.ruff.lint.flake8-quotes]
docstring-quotes = "double"
inline-quotes = "double"
multiline-quotes = "double"

[tool.ruff.lint.flake8-annotations]
allow-star-arg-any = true
mypy-init-return = true
suppress-dummy-args = true

[tool.ruff.lint.flake8-errmsg]
max-string-length = 30

[tool.ruff.lint.flake8-import-conventions]
banned-from = ["typing"]

[tool.ruff.lint.flake8-import-conventions.extend-aliases]
typing = "t"

[tool.ruff.lint.flake8-pytest-style]
fixture-parentheses = false
mark-parentheses = false

[tool.ruff.lint.isort]
known-first-party = ["citric"]
required-imports = ["from __future__ import annotations"]

[tool.ruff.lint.mccabe]
max-complexity = 5

[tool.ruff.lint.pydocstyle]
convention = "google"

[tool.ruff.lint.pylint]
max-args = 10

[tool.codespell]
skip = ".mypy_cache,.nox,.ruff_cache,build,docs/index.md,docs/requirements.txt"

[tool.deptry.per_rule_ignores]
DEP002 = [
  "furo",
  "myst-parser",
  "sphinx",
  "sphinx-autoapi",
  "sphinx-autobuild",
  "sphinx-copybutton",
  "sphinx-hoverxref",
  "sphinx-notfound-page",
]
DEP004 = [
  "typing_extensions",
]

[tool.pytest.ini_options]
addopts = [
  "-vvv",
  "-W error",
  "-W default::citric._compat.FutureVersionWarning",
]
markers = [
  "integration_test: Integration and end-to-end tests",
  "xfail_mysql: Mark a test as expected to fail on MySQL",
]

[tool.coverage.paths]
package = [
  "src/citric/",
  "*/site-packages/citric/",
]

[tool.coverage.run]
branch = true
parallel = true
source = ["citric"]
relative_files = true

[tool.coverage.report]
exclude_lines = ["pragma: no cover", '''if (t\.)?TYPE_CHECKING:''']
fail_under = 85
omit = ["src/citric/types.py"]
precision = 2
show_missing = true

[tool.mypy]
warn_unreachable = true
warn_unused_configs = true
warn_unused_ignores = true

[[tool.mypy.overrides]]
ignore_missing_imports = true
module = [
  "nox.*",
  "pytest_subtests.*",  # TODO: Remove after https://github.com/pytest-dev/pytest-subtests/pull/115 is published
<<<<<<< HEAD
=======
]

[build-system]
build-backend = "poetry_dynamic_versioning.backend"
requires = [
  "poetry-core>=1",
  "poetry-dynamic-versioning<2.0.0,>=1",
>>>>>>> d6ba3e99
]<|MERGE_RESOLUTION|>--- conflicted
+++ resolved
@@ -26,7 +26,6 @@
   "License :: OSI Approved :: MIT License",
   "Natural Language :: English",
   "Operating System :: OS Independent",
-<<<<<<< HEAD
   "Programming Language :: Python :: 3 :: Only",
   "Programming Language :: Python :: 3.8",
   "Programming Language :: Python :: 3.9",
@@ -53,59 +52,6 @@
   "tabulate>=0.9",
   "xdoctest>=1.1.1",
 ]
-=======
-  "Programming Language :: Python :: 3.13",
-  "Typing :: Typed",
-]
-description = "A client to the LimeSurvey Remote Control API 2, written in modern Python."
-documentation = "https://citric.readthedocs.io"
-homepage = 'https://github.com/edgarrmondragon/citric'
-keywords = ["limesurvey", "json-rpc"]
-license = "MIT"
-maintainers = ["Edgar Ramírez-Mondragón <edgarrm358@gmail.com>"]
-name = "citric"
-readme = "README.md"
-repository = 'https://github.com/edgarrmondragon/citric'
-version = "0.0.0"
-
-[tool.poetry.urls]
-"Issue Tracker" = "https://github.com/edgarrmondragon/citric/issues"
-"Changelog" = "https://github.com/edgarrmondragon/citric/blob/main/CHANGELOG.md"
-
-[tool.poetry.dependencies]
-python = ">=3.8"
-requests = ">=2.23.0"
-
-# Docs
-furo = { version = ">=2023.3.27", optional = true, python = ">=3.9" }
-myst-parser = { version = ">=2", optional = true, python = ">=3.9" }
-sphinx = { version = ">=7.2.2", optional = true, python = ">=3.9" }
-sphinx-autoapi = { version = ">=3", optional = true, python = ">=3.9" }
-sphinx-autobuild = { version = ">=2021.3.14", optional = true, python = ">=3.9" }
-sphinx-copybutton = { version = ">=0.5.1", optional = true, python = ">=3.9" }
-sphinx-hoverxref = { version = ">=1.3.0", optional = true, python = ">=3.9" }
-sphinx-notfound-page = {version = ">=1.0.0", optional = true, python = ">=3.9"}
-
-[tool.poetry.group.dev.dependencies]
-colorama = ">=0.4.6"
-coverage = { extras = ["toml"], version = ">=7.3.0" }
-deptry = {version = ">=0.12.0", python = "<4"}
-faker = ">=19"
-mypy = ">=1.5"
-pytest = ">=7.3.1"
-pytest-github-actions-annotate-failures = ">=0.1.7"
-pytest-httpserver = {version = ">=1.0.8", python = "<4.0"}
-pytest-subtests = ">=0.11.0"
-python-dotenv = ">=1"
-requests-cache = { version = ">=1.1.0", python = "<4.0" }
-semver = ">=3.0.1"
-tinydb = {version = ">=4.8.0", python = ">=3.8,<4.0"}
-types-requests = ">=2.31.0.2"
-typing-extensions = { version = ">=4.6.0", python = "<3.12" }
-xdoctest = ">=1.1.1"
-
-[tool.poetry.extras]
->>>>>>> d6ba3e99
 docs = [
   "furo",
   "myst-parser",
@@ -118,19 +64,22 @@
 ]
 tests = [
   "coverage[toml]>=7.3",
+  "deptry>=0.12",
   "faker>=19",
   "pytest>=7.3.1",
   "pytest-github-actions-annotate-failures>=0.1.7",
+  "pytest-httpserver",
   "pytest-subtests",
   "python-dotenv>=1",
+  "requests-cache>=1.1",
   "semver>=3.0.1",
+  "tinydb>=4.8",
 ]
 typing = [
   "citric[tests]",
   "mypy>=1.5",
   "sphinx",
   "types-requests>=2.31.0.2",
-  "types-tabulate>=0.9.0.3",
   'typing-extensions>=4.6; python_version < "3.12"',
 ]
 [project.urls]
@@ -139,14 +88,14 @@
 "Issue Tracker" = "https://github.com/edgarrmondragon/citric/issues"
 Repository = "https://github.com/edgarrmondragon/citric"
 
-[tool.hatch.version]
-source = "vcs"
-
 [tool.poetry-dynamic-versioning]
 enable = true
 vcs = "git"
 pattern = "^v?((?P<epoch>\\d+)!)?(?P<base>\\d+(\\.\\d+)*)([-._]?((?P<stage>[a-zA-Z]+)[-._]?(?P<revision>\\d+)?))?(\\+(?P<tagged_metadata>.+))?$"
 style = "pep440"
+
+[tool.hatch.version]
+source = "vcs"
 
 [tool.ruff]
 include = ["*.py", "*.pyi", "**/pyproject.toml", "*.ipynb"]
@@ -344,14 +293,4 @@
 module = [
   "nox.*",
   "pytest_subtests.*",  # TODO: Remove after https://github.com/pytest-dev/pytest-subtests/pull/115 is published
-<<<<<<< HEAD
-=======
-]
-
-[build-system]
-build-backend = "poetry_dynamic_versioning.backend"
-requires = [
-  "poetry-core>=1",
-  "poetry-dynamic-versioning<2.0.0,>=1",
->>>>>>> d6ba3e99
 ]