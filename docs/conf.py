"""Sphinx configuration."""

from __future__ import annotations

import sys
import typing as t
from pathlib import Path

import citric

sys.path.append(str(Path("./_ext").resolve()))

if t.TYPE_CHECKING:
    from sphinx.application import Sphinx

project = "citric"
author = "Edgar Ramírez Mondragón"
version = citric.__version__
release = citric.__version__
project_copyright = f"2020, {author}"
extensions = [
    "sphinx.ext.autodoc",
    "sphinx.ext.extlinks",
    "sphinx.ext.intersphinx",
    "sphinx.ext.linkcode",
    "sphinx.ext.napoleon",
    "autoapi.extension",
    "myst_parser",
    "sphinx_copybutton",
    "limesurvey_future",
    "hoverxref.extension",
]

autodoc_typehints = "description"
autodoc_typehints_description_target = "documented"

autoapi_type = "python"
autoapi_root = "_api"
autoapi_dirs = [
    Path("../src").resolve(),
]
autoapi_options = [
    "members",
    "undoc-members",
    "show-inheritance",
    "show-module-summary",
    "special-members",
    "imported-members",
    "private-members",
]

html_extra_path = [
    "googled10b55fb460af091.html",
    "code.png",
]
html_theme = "furo"
html_theme_options = {
    "navigation_with_keys": True,
    "source_repository": "https://github.com/edgarrmondragon/citric/",
    "source_branch": "main",
    "source_directory": "docs/",
}
html_title = "Citric, a Python client for LimeSurvey"

hoverxref_default_type = "tooltip"

intersphinx_mapping = {
    "requests": ("https://requests.readthedocs.io/en/latest/", None),
    "requests-cache": ("https://requests-cache.readthedocs.io/en/stable/", None),
    "python": ("https://docs.python.org/3/", None),
}

hoverxref_intersphinx = [
    "requests",
    "python",
]

hoverxref_domains = [
    "py",
]

hoverxref_role_types = {
    "hoverxref": "tooltip",
    "ref": "modal",
    "mod": "modal",
    "class": "tooltip",
}

extlinks = {
    "rpc_method": (
        "https://api.limesurvey.org/classes/remotecontrol_handle.html#method_%s",
        "RPC method %s",
    ),
    "ls_manual": (
        "https://manual.limesurvey.org/%s",
        "%s",
    ),
}

source_suffix = {
    ".rst": "restructuredtext",
    ".md": "markdown",
}

napoleon_custom_sections = [
    ("Keys", "params_style"),
]


def linkcode_resolve(domain: str, info: dict) -> str | None:
    """Get URL to source code.

    Args:
        domain: Language domain the object is in.
        info: A dictionary with domain-specific keys.

    Returns:
        A URL.
    """
    if domain != "py":
        return None
    if not info["module"]:
        return None
    filename = info["module"].replace(".", "/")
    return f"https://github.com/edgarrmondragon/citric/tree/main/src/{filename}.py"


def skip_member_filter(
    app: Sphinx,  # noqa: ARG001
    what: str,  # noqa: ARG001
    name: str,
    obj: t.Any,  # noqa: ARG001, ANN401
    skip: bool,  # noqa: FBT001
    options: t.Any,  # noqa: ARG001, ANN401
) -> bool | None:
    """Filter autoapi members.

    Args:
        app: Sphinx application object.
        what: The type of the object which the docstring belongs to.
        name: The fully qualified name of the object.
        obj: The object itself.
        skip: Whether AutoAPI will skip this member if the handler does not override
            the decision.
        options: The options given to the directive.

    Returns:
        Whether to skip the member.
    """
<<<<<<< HEAD
    if name == "citric.rest.client" or name.startswith(
        ("citric.client", "citric.session", "citric.method"),
    ):
=======
    parts = name.split(".")
    if any(part.startswith("_") for part in parts) or name == "citric.rest.client":
>>>>>>> 8a69da59
        skip = True
    return skip


def setup(sphinx: Sphinx) -> None:
    """Setup function.

    Args:
        sphinx: Sphinx application object.
    """
    sphinx.connect("autoapi-skip-member", skip_member_filter)<|MERGE_RESOLUTION|>--- conflicted
+++ resolved
@@ -147,14 +147,12 @@
     Returns:
         Whether to skip the member.
     """
-<<<<<<< HEAD
-    if name == "citric.rest.client" or name.startswith(
-        ("citric.client", "citric.session", "citric.method"),
+    parts = name.split(".")
+    if (
+        any(part.startswith("_") for part in parts)
+        or name == "citric.rest.client"
+        or name.startswith(("citric.client", "citric.session", "citric.method"))
     ):
-=======
-    parts = name.split(".")
-    if any(part.startswith("_") for part in parts) or name == "citric.rest.client":
->>>>>>> 8a69da59
         skip = True
     return skip
 
