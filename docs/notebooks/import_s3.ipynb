{
 "cells": [
  {
   "cell_type": "markdown",
   "id": "dbbc7b33-12c5-4d89-90ca-860326c7cc6e",
   "metadata": {},
   "source": [
    "# Import a survey file from S3"
   ]
  },
  {
   "cell_type": "code",
   "execution_count": 1,
   "id": "8fb76dba-d52e-48af-b5d6-1a17783fa0b5",
   "metadata": {
    "tags": []
   },
   "outputs": [],
   "source": [
    "!pip install --upgrade pip boto3 citric --quiet"
   ]
  },
  {
   "cell_type": "code",
   "execution_count": 2,
   "id": "586edf3b-741b-4c11-bb52-fafa18feec1d",
   "metadata": {},
   "outputs": [],
   "source": [
    "import io\n",
    "import logging\n",
    "\n",
    "import boto3\n",
    "from IPython.display import HTML\n",
    "\n",
    "import citric"
   ]
  },
  {
   "cell_type": "markdown",
   "id": "fd7cf1aa-88fc-4cb6-9dac-ab5a37fd947a",
   "metadata": {
    "tags": []
   },
   "source": [
    "## Set up logging"
   ]
  },
  {
   "cell_type": "code",
   "execution_count": 3,
   "id": "c818e679-6a88-40c0-8470-69083f074a0a",
   "metadata": {},
   "outputs": [],
   "source": [
    "formatter = logging.Formatter(\"{asctime} {levelname} {message}\", style=\"{\")\n",
    "\n",
    "handler = logging.StreamHandler()\n",
    "handler.setFormatter(formatter)\n",
    "\n",
    "logger = logging.getLogger(\"citric\")\n",
    "logger.addHandler(handler)\n",
    "logger.setLevel(logging.DEBUG)"
   ]
  },
  {
   "cell_type": "markdown",
   "id": "739b1813-7516-4899-b714-126d05f65174",
   "metadata": {},
   "source": [
    "## Move survey file to S3\n",
    "\n",
    "- Setup S3 client\n",
    "- Create a new bucket\n",
    "- Upload file from local path"
   ]
  },
  {
   "cell_type": "code",
   "execution_count": 4,
   "id": "f45aa557-778a-426b-b227-e5418b9ab719",
   "metadata": {},
   "outputs": [
    {
     "name": "stdout",
     "output_type": "stream",
     "text": [
      "free_text.lsq                limesurvey_survey_432535.lss\n",
      "group.lsg                    survey.lss\n"
     ]
    }
   ],
   "source": [
    "!ls ../../examples"
   ]
  },
  {
   "cell_type": "code",
   "execution_count": 5,
   "id": "622990b0-6e1c-4431-b7e1-02a7bc2688a4",
   "metadata": {},
   "outputs": [],
   "source": [
    "s3 = boto3.client(\"s3\")\n",
    "\n",
    "# use your own bucket name here\n",
    "s3.create_bucket(Bucket=\"testing\")\n",
    "s3.upload_file(\"../../examples/survey.lss\", \"testing\", \"survey.lss\")"
   ]
  },
  {
   "cell_type": "markdown",
   "id": "b36eccb7-80cd-4843-bf59-2a6af0841192",
   "metadata": {},
   "source": [
    "## Upload survey from S3\n",
    "\n",
    "- Start `citric` client\n",
    "- Download file from S3\n",
    "- Import survey from S3 file\n",
    "- Display survey questions"
   ]
  },
  {
   "cell_type": "code",
   "execution_count": 6,
   "id": "5e7307f5-b872-4468-baaf-13eff990d345",
   "metadata": {},
   "outputs": [
    {
     "name": "stderr",
     "output_type": "stream",
     "text": [
      "2024-02-08 11:25:12,778 INFO Invoked RPC method get_session_key with ID 119194\n",
      "2024-02-08 11:25:13,035 INFO Invoked RPC method import_survey with ID 878109\n",
      "2024-02-08 11:25:13,108 INFO Invoked RPC method list_questions with ID 942978\n"
     ]
    },
    {
     "data": {
      "text/html": [
       "Text for <strong>first question</strong>This is a question help text.<hr>"
      ],
      "text/plain": [
       "<IPython.core.display.HTML object>"
      ]
     },
     "metadata": {},
     "output_type": "display_data"
    },
    {
     "data": {
      "text/html": [
       "Text for <strong>second question</strong><hr>"
      ],
      "text/plain": [
       "<IPython.core.display.HTML object>"
      ]
     },
     "metadata": {},
     "output_type": "display_data"
    },
    {
     "data": {
      "text/html": [
       "Please upload a text fileA file with <strong>.txt</strong><hr>"
      ],
      "text/plain": [
       "<IPython.core.display.HTML object>"
      ]
     },
     "metadata": {},
     "output_type": "display_data"
    },
    {
     "name": "stderr",
     "output_type": "stream",
     "text": [
      "2024-02-08 11:25:13,161 INFO Invoked RPC method release_session_key with ID 948663\n"
     ]
    }
   ],
   "source": [
<<<<<<< HEAD
    "with citric.RPC(LS_URL, LS_USERNAME, LS_PASSWORD) as client:\n",
=======
    "# Use your own server's parameters here\n",
    "with citric.Client(\n",
    "    \"http://localhost:8001/index.php/admin/remotecontrol\",\n",
    "    \"iamadmin\",\n",
    "    \"secret\",\n",
    ") as client:\n",
>>>>>>> 05c41a3b
    "    file_object = io.BytesIO()\n",
    "    s3.download_fileobj(\"testing\", \"survey.lss\", file_object)\n",
    "\n",
    "    file_object.seek(0)\n",
    "    survey_id = client.import_survey(file_object)\n",
    "    questions = client.list_questions(survey_id)\n",
    "\n",
    "    for question in questions:\n",
    "        display(HTML(question[\"question\"] + question[\"help\"] + \"<hr>\"))"
   ]
  },
  {
   "cell_type": "markdown",
   "id": "a09bf309-98d5-4fbc-897e-ebe4b0c78d01",
   "metadata": {},
   "source": [
    "## Cleanup\n",
    "\n",
    "- Delete bucket\n",
    "- Delete survey"
   ]
  },
  {
   "cell_type": "code",
   "execution_count": 7,
   "id": "0be47c6a-d219-4828-b92d-8f5f6763a4ca",
   "metadata": {},
   "outputs": [
    {
     "name": "stderr",
     "output_type": "stream",
     "text": [
      "2024-02-08 11:25:13,291 INFO Invoked RPC method get_session_key with ID 500759\n",
      "2024-02-08 11:25:13,379 INFO Invoked RPC method delete_survey with ID 409998\n",
      "2024-02-08 11:25:13,430 INFO Invoked RPC method release_session_key with ID 315195\n"
     ]
    }
   ],
   "source": [
    "s3.delete_object(Bucket=\"testing\", Key=\"survey.lss\")\n",
    "s3.delete_bucket(Bucket=\"testing\")\n",
    "\n",
<<<<<<< HEAD
    "with citric.RPC(LS_URL, LS_USERNAME, LS_PASSWORD) as client:\n",
=======
    "with citric.Client(\n",
    "    \"http://localhost:8001/index.php/admin/remotecontrol\",\n",
    "    \"iamadmin\",\n",
    "    \"secret\",\n",
    ") as client:\n",
>>>>>>> 05c41a3b
    "    client.delete_survey(survey_id)"
   ]
  }
 ],
 "metadata": {
  "kernelspec": {
   "display_name": "Python 3 (ipykernel)",
   "language": "python",
   "name": "python3"
  },
  "language_info": {
   "codemirror_mode": {
    "name": "ipython",
    "version": 3
   },
   "file_extension": ".py",
   "mimetype": "text/x-python",
   "name": "python",
   "nbconvert_exporter": "python",
   "pygments_lexer": "ipython3",
   "version": "3.11.8"
  }
 },
 "nbformat": 4,
 "nbformat_minor": 5
}<|MERGE_RESOLUTION|>--- conflicted
+++ resolved
@@ -181,16 +181,12 @@
     }
    ],
    "source": [
-<<<<<<< HEAD
-    "with citric.RPC(LS_URL, LS_USERNAME, LS_PASSWORD) as client:\n",
-=======
     "# Use your own server's parameters here\n",
-    "with citric.Client(\n",
+    "with citric.RPC(\n",
     "    \"http://localhost:8001/index.php/admin/remotecontrol\",\n",
     "    \"iamadmin\",\n",
     "    \"secret\",\n",
     ") as client:\n",
->>>>>>> 05c41a3b
     "    file_object = io.BytesIO()\n",
     "    s3.download_fileobj(\"testing\", \"survey.lss\", file_object)\n",
     "\n",
@@ -233,15 +229,11 @@
     "s3.delete_object(Bucket=\"testing\", Key=\"survey.lss\")\n",
     "s3.delete_bucket(Bucket=\"testing\")\n",
     "\n",
-<<<<<<< HEAD
-    "with citric.RPC(LS_URL, LS_USERNAME, LS_PASSWORD) as client:\n",
-=======
-    "with citric.Client(\n",
+    "with citric.RPC(\n",
     "    \"http://localhost:8001/index.php/admin/remotecontrol\",\n",
     "    \"iamadmin\",\n",
     "    \"secret\",\n",
     ") as client:\n",
->>>>>>> 05c41a3b
     "    client.delete_survey(survey_id)"
    ]
   }
