--- conflicted
+++ resolved
@@ -42,15 +42,7 @@
 
 def sort_tags(tags: t.Iterable[dict]) -> list[dict]:
     """Sort tags."""
-<<<<<<< HEAD
-    return sorted(
-        tags,
-        key=lambda tag: tag["name"],
-        reverse=True,
-    )
-=======
     return sorted(tags, key=_extract_version, reverse=True)
->>>>>>> cb4ec174
 
 
 def filter_tags(tags: t.Iterable[dict]) -> t.Generator[str, None, None]:
