--- conflicted
+++ resolved
@@ -322,45 +322,6 @@
         name: coverage-integration
         path: ".coverage.*"
 
-<<<<<<< HEAD
-  types:
-    name: Type checking
-    runs-on: ubuntu-latest
-    needs: python_versions
-    env:
-      NOXSESSION: mypy
-      NOXFORCEPYTHON: ${{ matrix.python-version }}
-    strategy:
-      fail-fast: false
-      matrix:
-        python-version: ${{ fromJson(needs.python_versions.outputs.versions) }}
-    steps:
-    - name: Check out the repository
-      uses: actions/checkout@v4.1.1
-      with:
-        fetch-tags: true
-
-    - name: Setup Python ${{ matrix.python-version }}
-      uses: actions/setup-python@v4.7.1
-      with:
-        python-version: ${{ matrix.python-version }}
-        architecture: x64
-
-    - name: Install tools
-      env:
-        PIP_CONSTRAINT: .github/workflows/constraints.txt
-      run: |
-        pip install pip
-        pipx install hatch
-        pipx install nox
-        pipx list
-
-    - name: Run Nox
-      run: |
-        nox
-
-=======
->>>>>>> d6ba3e99
   coverage:
     name: Coverage
     runs-on: ubuntu-latest
