--- conflicted
+++ resolved
@@ -25,35 +25,7 @@
     - uses: actions/setup-python@v5
       with:
         python-version: "3.11"
-<<<<<<< HEAD
-    - name: Upgrade pip
-      env:
-        PIP_CONSTRAINT: .github/workflows/constraints.txt
-      run: |
-        pip install pip
-        pip --version
-    - name: Install Hatch
-      env:
-        PIP_CONSTRAINT: .github/workflows/constraints.txt
-      run: |
-        pipx install hatch
-        hatch --version
-    - name: Build a binary wheel and a source tarball
-      run: |
-        hatch build
-        ls -l dist
-    - name: Set version
-      id: set_version
-      run: |
-        version=$(hatch version)
-        echo "version=$version" >> "$GITHUB_OUTPUT"
-    - uses: actions/upload-artifact@v3.1.3
-      with:
-        name: dist
-        path: dist
-=======
     - uses: hynek/build-and-inspect-python-package@v1
->>>>>>> d6ba3e99
 
   publish:
     name: Publish to PyPI
