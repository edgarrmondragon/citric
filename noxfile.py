--- conflicted
+++ resolved
@@ -23,17 +23,12 @@
     "coverage[toml]",
     "faker",
     "pytest",
-<<<<<<< HEAD
     "pytest-asyncio",
     "pytest-httpserver",
+    "pytest-subtests",
     "python-dotenv",
     "semver",
     "tinydb",
-=======
-    "pytest-subtests",
-    "python-dotenv",
-    "semver",
->>>>>>> cb4ec174
 ]
 
 package = "citric"
@@ -57,13 +52,8 @@
     if GH_ACTIONS_ENV_VAR in os.environ:
         deps.append("pytest-github-actions-annotate-failures")
 
-<<<<<<< HEAD
-    if session.python in ("3.13",):
+    if session.python == "3.13":
         env["PIP_NO_BINARY"] = "coverage,MarkupSafe"
-=======
-    if session.python == "3.13":
-        env["PIP_NO_BINARY"] = "coverage"
->>>>>>> cb4ec174
 
     if session.python.startswith("pypy"):
         env["PIP_NO_BINARY"] = "MarkupSafe"
@@ -150,17 +140,14 @@
         "faker",
         "mypy",
         "pytest",
-<<<<<<< HEAD
+        "pytest-asyncio",
         "pytest-httpserver",
-=======
         "pytest-subtests",
->>>>>>> cb4ec174
         "python-dotenv",
         "semver",
         "sphinx",
         "tinydb",
         "types-requests",
-        "types-tabulate",
         "typing-extensions",
     )
     session.run("mypy", *args)
