"""Integration tests for Python client."""

from __future__ import annotations

import csv
import io
import json
import operator
import random
import typing as t
import uuid
from datetime import datetime
from pathlib import Path
from urllib.parse import quote

import pytest
import requests
import semver

import citric
from citric import enums
from citric.exceptions import LimeSurveyStatusError
from citric.objects import Participant

if t.TYPE_CHECKING:
    from faker import Faker
    from pytest_subtests import SubTests

    from tests.fixtures import MailHogClient

NEW_SURVEY_NAME = "New Survey"


@pytest.fixture
def participants(faker: Faker) -> list[dict[str, t.Any]]:
    """Create participants for a survey."""
    return [
        {
            "email": faker.email(),
            "firstname": faker.first_name(),
            "lastname": faker.last_name(),
            "token": "1",
            "attribute_1": "Dog person",
            "attribute_2": "Night owl",
        },
        {
            "email": faker.email(),
            "firstname": faker.first_name(),
            "lastname": faker.last_name(),
            "token": "2",
            "attribute_1": "Cat person",
            "attribute_2": "Early bird",
        },
        {
            "email": faker.email(),
            "firstname": faker.first_name(),
            "lastname": faker.last_name(),
            "token": "2",
            "attribute_1": "Cat person",
            "attribute_2": "Night owl",
        },
    ]


@pytest.mark.integration_test
def test_fieldmap(client: citric.Client, survey_id: int, subtests: SubTests):
    """Test fieldmap."""
    fieldmap = client.get_fieldmap(survey_id)
    for key, value in fieldmap.items():
        with subtests.test(msg="test field", field=key):
            assert key == value["fieldname"]
            assert (
                key == "{sid}X{gid}X{qid}".format(**value)
                or not value["qid"]
                or "_" in key
            )


@pytest.mark.integration_test
def test_language(client: citric.Client, survey_id: int, subtests: SubTests):
    """Test language methods."""
    # Add a new language
    assert client.add_language(survey_id, "es")["status"] == "OK"
    assert client.add_language(survey_id, "ru")["status"] == "OK"

    survey_props = client.get_survey_properties(survey_id)
    with subtests.test(msg="additional languages are correct"):
        assert survey_props["additional_languages"] == "es ru"

    # Get language properties
    language_props = client.get_language_properties(survey_id, language="es")
    assert language_props["surveyls_email_register_subj"] is not None
    assert language_props["surveyls_email_invite"] is not None

    # Update language properties
    new_confirmation = "Thank you for participating!"
    response = client.set_language_properties(
        survey_id,
        language="es",
        surveyls_email_confirm=new_confirmation,
    )
    with subtests.test(msg="updated language properties"):
        assert response == {"status": "OK", "surveyls_email_confirm": True}

    new_props = client.get_language_properties(
        survey_id,
        language="es",
        settings=["surveyls_email_confirm"],
    )
    with subtests.test(msg="read updated language properties"):
        assert new_props["surveyls_email_confirm"] == new_confirmation

    # Delete language
    delete_response = client.delete_language(survey_id, "ru")
    assert delete_response["status"] == "OK"

    props_after_delete_language = client.get_survey_properties(survey_id)
    with subtests.test(msg="language is deleted"):
        assert props_after_delete_language["additional_languages"] == "es"


@pytest.mark.integration_test
def test_survey(client: citric.Client):
    """Test survey methods."""
    # Try to get a survey that doesn't exist
    with pytest.raises(LimeSurveyStatusError, match="Error: Invalid survey"):
        client.get_survey_properties(99999)

    # Try to delete a survey that doesn't exist
    with pytest.raises(LimeSurveyStatusError, match="No permission"):
        client.delete_survey(99999)

    # Add a new survey
    survey_id = client.add_survey(
        5555,
        NEW_SURVEY_NAME,
        "es",
        enums.NewSurveyType.GROUP_BY_GROUP,
    )

    # Copy a survey
    copied = client.copy_survey(survey_id, NEW_SURVEY_NAME)
    assert copied["status"] == "OK"

    # Get survey properties
    survey_props = client.get_survey_properties(survey_id)
    assert survey_props["language"] == "es"
    assert survey_props["format"] == enums.NewSurveyType.GROUP_BY_GROUP

    matched = next(s for s in client.list_surveys() if int(s["sid"]) == survey_id)
    assert matched["surveyls_title"] == NEW_SURVEY_NAME

    # Update survey properties
    response = client.set_survey_properties(
        survey_id,
        format=enums.NewSurveyType.ALL_ON_ONE_PAGE,
    )
    assert response == {"format": True}

    new_props = client.get_survey_properties(survey_id, properties=["format"])
    assert new_props["format"] == enums.NewSurveyType.ALL_ON_ONE_PAGE


@pytest.mark.integration_test
def test_import_survey(client: citric.Client, subtests: SubTests):
    """Test importing a survey with a custom ID and name."""
    survey_id = random.randint(10000, 20000)  # noqa: S311
    with Path("./examples/survey.lss").open("rb") as f:
        imported_id = client.import_survey(
            f,
            survey_id=survey_id,
            survey_name="Custom Name",
        )

    with subtests.test(msg="imported survey has custom ID"):
        assert imported_id == survey_id

    survey_props = client.get_language_properties(imported_id)
    with subtests.test(msg="imported survey has custom name"):
        assert survey_props["surveyls_title"] == "Custom Name"


@pytest.mark.integration_test
def test_copy_survey_destination_id(
    request: pytest.FixtureRequest,
    client: citric.Client,
    survey_id: int,
    server_version: semver.VersionInfo,
):
    """Test copying a survey with a destination survey ID."""
    request.applymarker(
        pytest.mark.xfail(
            server_version < semver.VersionInfo.parse("6.4.0-dev"),
            reason=(
                "The destination_survey_id parameter is not supported in LimeSurvey "
                f"{server_version} < 6.4.0"
            ),
            strict=True,
        ),
    )

    # Copy a survey, specifying a new survey ID
    copied = client.copy_survey(
        survey_id,
        NEW_SURVEY_NAME,
        destination_survey_id=9797,
    )

    assert copied["status"] == "OK"
    assert copied["newsid"] == 9797


@pytest.mark.integration_test
def test_group(client: citric.Client, survey_id: int):
    """Test group methods."""
    # Import a group
    with Path("./examples/group.lsg").open("rb") as f:
        group_id = client.import_group(f, survey_id)

    # Get group properties
    group_props = client.get_group_properties(group_id)
    assert int(group_props["gid"]) == group_id
    assert int(group_props["sid"]) == survey_id
    assert group_props["group_name"] == "First Group"
    assert group_props["description"] == "<p>A new group</p>"
    assert int(group_props["group_order"]) == 3

    questions = sorted(
        client.list_questions(survey_id, group_id),
        key=operator.itemgetter("qid"),
    )

    assert questions[0]["question"] == "<p><strong>First question</p>"
    assert questions[1]["question"] == "<p><strong>Second question</p>"

    # Update group properties
    response = client.set_group_properties(group_id, group_order=1)
    assert response == {"group_order": True}

    new_props = client.get_group_properties(group_id, settings=["group_order"])
    assert int(new_props["group_order"]) == 1

    with pytest.raises(LimeSurveyStatusError, match="Error: Invalid group ID"):
        client.set_group_properties(99999, group_order=1)

    # Delete group
    client.delete_group(survey_id, group_id)
    with pytest.raises(LimeSurveyStatusError, match="Error: Invalid group ID"):
        client.get_group_properties(survey_id)


@pytest.mark.integration_test
<<<<<<< HEAD
@pytest.mark.xfail_mysql(strict=True)
def test_import_group_with_name(client: citric.Client, survey_id: int):
    """Test importing a group with a custom name."""
    with Path("./examples/group.lsg").open("rb") as f:
        group_id = client.import_group(f, survey_id, name="Custom Name")

    group_props = client.get_group_properties(group_id)
    assert group_props["group_name"] == "Custom Name"


@pytest.mark.integration_test
@pytest.mark.xfail_mysql(strict=True)
def test_import_group_with_description(client: citric.Client, survey_id: int):
    """Test importing a group with a custom description."""
    with Path("./examples/group.lsg").open("rb") as f:
        group_id = client.import_group(f, survey_id, description="Custom description")

    group_props = client.get_group_properties(group_id)
    assert group_props["description"] == "Custom description"


@pytest.mark.integration_test
def test_question(client: citric.Client, survey_id: int):
=======
def test_question(
    request: pytest.FixtureRequest,
    client: citric.Client,
    server_version: semver.VersionInfo,
    survey_id: int,
):
>>>>>>> 9e60f5df
    """Test question methods."""
    request.applymarker(
        pytest.mark.xfail(
            server_version < (6, 6, 4),
            reason=(
                "The question text property (`question`) is not available in "
                f"LimeSurvey {server_version} < 6.6.4"
            ),
            raises=KeyError,
            strict=True,
        ),
    )

    group_id = client.add_group(survey_id, "Test Group")

    # Import a question from a lsq file
    with Path("./examples/free_text.lsq").open("rb") as f:
        question_id = client.import_question(f, survey_id, group_id)

    # Get question properties
    props = client.get_question_properties(question_id)

    # test language-specific question properties
    assert props["question"] == "<p>Text for <strong>first question</strong></p>"
    assert not props["help"]
    assert not props["script"]
    assert isinstance(props["questionl10ns"], dict)

    assert int(props["gid"]) == group_id
    assert int(props["qid"]) == question_id
    assert int(props["sid"]) == survey_id
    assert props["type"] == "T"
    assert props["title"] == "FREETEXTEXAMPLE"

    # Update question properties
    response = client.set_question_properties(question_id, mandatory="Y")
    assert response == {"mandatory": True}

    new_props = client.get_question_properties(question_id, settings=["mandatory"])
    assert new_props["mandatory"] == "Y"

    # Delete question
    client.delete_question(question_id)

    with pytest.raises(LimeSurveyStatusError, match="No questions found"):
        client.list_questions(survey_id, group_id)


@pytest.mark.integration_test
def test_quota(
    request: pytest.FixtureRequest,
    client: citric.Client,
    server_version: semver.VersionInfo,
    survey_id: int,
):
    """Test quota methods."""
    request.applymarker(
        pytest.mark.xfail(
            server_version < (6, 0, 0),
            reason=(
                "Quota RPC methods are not supported in LimeSurvey "
                f"{server_version} < 6.0.0"
            ),
            raises=requests.exceptions.HTTPError,
            strict=True,
        ),
    )

    with pytest.raises(LimeSurveyStatusError, match="No quotas found"):
        client.list_quotas(survey_id)

    quota_id = client.add_quota(survey_id, "Test Quota", 100)

    # List quotas
    quotas = client.list_quotas(survey_id)
    assert len(quotas) == 1
    assert int(quotas[0]["id"]) == quota_id

    # Get quota properties
    props = client.get_quota_properties(quota_id)
    assert int(props["id"]) == quota_id
    assert props["name"] == "Test Quota"
    assert int(props["qlimit"]) == 100
    assert int(props["active"]) == 1
    assert int(props["action"]) == enums.QuotaAction.TERMINATE.integer_value

    # Set quota properties
    response = client.set_quota_properties(quota_id, qlimit=150)
    assert response["success"] is True
    assert response["message"]["qlimit"] == 150

    # Delete quota
    delete_response = client.delete_quota(quota_id)
    assert delete_response["status"] == "OK"

    with pytest.raises(LimeSurveyStatusError, match="Error: Invalid quota ID"):
        client.get_quota_properties(quota_id)


@pytest.mark.integration_test
def test_activate_survey(client: citric.Client, survey_id: int):
    """Test whether the survey gets activated."""
    properties_before = client.get_survey_properties(survey_id, ["active"])
    assert properties_before["active"] == "N"

    result = client.activate_survey(survey_id)
    assert result["status"] == "OK"

    properties_after = client.get_survey_properties(survey_id, ["active"])
    assert properties_after["active"] == "Y"


@pytest.mark.integration_test
def test_activate_survey_with_settings(
    request: pytest.FixtureRequest,
    client: citric.Client,
    server_version: semver.VersionInfo,
    survey_id: int,
):
    """Test whether the survey gets activated with the requested settings."""
    min_version = (5, 6, 45) if server_version < (6, 0) else (6, 3, 5)
    request.applymarker(
        pytest.mark.xfail(
            server_version < min_version,
            reason=(
                "The user_activation_settings parameter is not supported in LimeSurvey "
                f"{server_version} < {'.'.join(str(v) for v in min_version)}"
            ),
            strict=True,
        ),
    )

    properties_before = client.get_survey_properties(
        survey_id,
        ["active", "anonymized", "ipaddr"],
    )
    assert properties_before["active"] == "N"
    assert properties_before["anonymized"] == "N"
    assert properties_before["ipaddr"] == "I"

    result = client.activate_survey(
        survey_id,
        user_activation_settings={
            "anonymized": True,
            "ipaddr": False,
        },
    )
    assert result["status"] == "OK"

    properties_after = client.get_survey_properties(
        survey_id,
        ["active", "anonymized", "ipaddr"],
    )
    assert properties_after["active"] == "Y"
    assert properties_after["anonymized"] == "Y"
    assert properties_after["ipaddr"] == "N"


@pytest.mark.integration_test
def test_activate_tokens(client: citric.Client, survey_id: int):
    """Test whether the participants table gets activated."""
    client.activate_survey(survey_id)

    with pytest.raises(LimeSurveyStatusError, match="No survey participants table"):
        client.list_participants(survey_id)

    client.activate_tokens(survey_id, [1, 2, 3, 4, 5])

    with pytest.raises(LimeSurveyStatusError, match="No survey participants found"):
        client.list_participants(survey_id)


@pytest.mark.integration_test
def test_participants(
    faker: Faker,
    client: citric.Client,
    survey_id: int,
    participants: list[dict[str, str]],
    subtests: SubTests,
):
    """Test participants methods."""
    client.activate_survey(survey_id)
    client.activate_tokens(survey_id, [1, 2])

    # Add participants
    added = client.add_participants(
        survey_id,
        participant_data=participants,
        create_tokens=False,
    )
    for p, d in zip(added, participants):
        with subtests.test(msg="test new participants properties", token=d["token"]):
            assert p["email"] == d["email"]
            assert p["firstname"] == d["firstname"]
            assert p["lastname"] == d["lastname"]
            assert p["attribute_1"] == d["attribute_1"]
            assert p["attribute_2"] == d["attribute_2"]

    participants_list = client.list_participants(
        survey_id,
        attributes=["attribute_1", "attribute_2"],
    )

    # Confirm that the participants are deduplicated based on token
    assert len(participants_list) == 2

    # Check added participant properties
    for p, d in zip(participants_list, participants[:2]):
        with subtests.test(msg="test new participants properties", token=p["tid"]):
            assert p["participant_info"]["email"] == d["email"]
            assert p["participant_info"]["firstname"] == d["firstname"]
            assert p["participant_info"]["lastname"] == d["lastname"]
            assert p["attribute_1"] == d["attribute_1"]
            assert p["attribute_2"] == d["attribute_2"]

    # Get participant properties
    for p, d in zip(added, participants[:2]):
        with subtests.test(msg="test updated participants properties", token=p["tid"]):
            properties = client.get_participant_properties(survey_id, p["tid"])
            assert properties["email"] == d["email"]
            assert properties["firstname"] == d["firstname"]
            assert properties["lastname"] == d["lastname"]
            assert properties["attribute_1"] == d["attribute_1"]
            assert properties["attribute_2"] == d["attribute_2"]

    # Update participant properties
    new_firstname = faker.first_name()
    new_attribute_1 = "Hamster person"

    response = client.set_participant_properties(
        survey_id,
        added[0]["tid"],
        firstname=new_firstname,
        attribute_1=new_attribute_1,
    )
    assert response["firstname"] == new_firstname
    assert response["lastname"] == added[0]["lastname"]
    assert response["attribute_1"] == new_attribute_1

    # Delete participants
    deleted = client.delete_participants(survey_id, [added[0]["tid"]])
    assert deleted == {added[0]["tid"]: "Deleted"}
    assert len(client.list_participants(survey_id)) == 1


@pytest.mark.integration_test
def test_invite_participants(
    client: citric.Client,
    survey_id: int,
    participants: list[dict[str, str]],
):
    """Test inviting participants to a survey."""
    client.activate_survey(survey_id)
    client.activate_tokens(survey_id, [1, 2])

    # Add participants
    client.add_participants(
        survey_id,
        participant_data=participants,
        create_tokens=False,
    )

    pending = enums.EmailSendStrategy.PENDING
    resend = enums.EmailSendStrategy.RESEND

    with pytest.raises(LimeSurveyStatusError, match="Error: No candidate tokens"):
        client.invite_participants(survey_id, strategy=resend)

    participant_data = client.list_participants(survey_id, attributes=["sent"])
    assert participant_data[0]["sent"] == "N"
    assert participant_data[1]["sent"] == "N"

    assert client.invite_participants(survey_id, strategy=pending) == 0

    participant_data = client.list_participants(survey_id, attributes=["sent"])
    date_format = "%Y-%m-%d %H:%M"
    datetime.strptime(participant_data[0]["sent"], date_format)  # noqa: DTZ007
    datetime.strptime(participant_data[1]["sent"], date_format)  # noqa: DTZ007

    with pytest.raises(LimeSurveyStatusError, match="Error: No candidate tokens"):
        client.invite_participants(survey_id, strategy=pending)

    assert client.invite_participants(survey_id, strategy=resend) == -2


@pytest.mark.integration_test
def test_responses(client: citric.Client, survey_id: int, tmp_path: Path):
    """Test adding and exporting responses."""
    client.activate_survey(survey_id)
    client.activate_tokens(survey_id)

    # Add a single response to a survey
    single_response = {"G01Q01": "Long text 1", "G01Q02": "1", "token": "T00000"}
    assert client.add_response(survey_id, single_response) == 1

    # Add multiple responses to a survey
    data: list[dict[str, t.Any]]
    data = [
        {"G01Q01": "Long text 2", "G01Q02": "5", "token": "T00001"},
        {"G01Q01": "Long text 3", "G01Q02": None, "token": "T00002"},
    ]
    assert client.add_responses(survey_id, data) == [2, 3]

    # Update a response
    client.set_survey_properties(survey_id, alloweditaftercompletion="Y")
    data[1]["G01Q01"] = "New long text 3"
    assert client.update_response(survey_id, data[1]) is True

    all_responses = [single_response, *data]

    with io.BytesIO() as file, io.TextIOWrapper(file, encoding="utf-8-sig") as textfile:
        file.write(client.export_responses(survey_id, file_format="csv"))
        file.seek(0)
        reader = csv.DictReader(textfile, delimiter=";")
        for i, row in enumerate(reader):
            assert row["G01Q01"] == (all_responses[i]["G01Q01"] or "")
            assert row["G01Q02"] == (all_responses[i]["G01Q02"] or "")
            assert row["token"] == (all_responses[i]["token"] or "")
        file.seek(0)

        file.write(
            client.export_responses(survey_id, token="T00002", file_format="csv"),
        )
        file.seek(0)
        reader = csv.DictReader(textfile, delimiter=";")
        row = next(reader)
        assert row["G01Q01"] == "New long text 3"
        assert not row["G01Q02"]
        assert row["token"] == "T00002"

    # Export existing response works
    client.export_responses(survey_id, token="T00000")

    # Save responses to a file
    filepath = tmp_path / "responses.json"
    client.save_responses(
        filepath,
        survey_id,
    )
    with filepath.open("r") as f:
        responses = json.load(f)

    assert len(responses["responses"]) == 3

    # Get response IDs for a token
    response_ids = client.get_response_ids(survey_id, token="T00000")
    assert response_ids == [1]

    # Delete a response and then fail to export it or update it
    client.delete_response(survey_id, 1)
    with pytest.raises(LimeSurveyStatusError, match="No Response found for Token"):
        client.export_responses(survey_id, token="T00000")

    with pytest.raises(LimeSurveyStatusError, match="No matching Response"):
        client.update_response(survey_id, all_responses[0])


@pytest.mark.integration_test
def test_file_upload(
    client: citric.Client,
    survey_id: int,
    tmp_path: Path,
    faker: Faker,
):
    """Test uploading and downloading files from a survey."""
    filepath = tmp_path / "hello world.txt"
    filepath.write_text(faker.text())

    client.activate_survey(survey_id)
    group = client.list_groups(survey_id)[1]
    question = client.list_questions(survey_id, group["gid"])[0]

    filename = "upload.txt"
    result = client.upload_file(
        survey_id,
        f"{survey_id}X{group['gid']}X{question['qid']}",
        filepath,
        filename=filename,
    )
    assert result["success"]
    assert result["size"] == pytest.approx(filepath.stat().st_size / 1000, rel=1e-2)
    assert result["name"] == filename
    assert result["ext"] == "txt"
    assert "filename" in result
    assert "msg" in result


@pytest.mark.integration_test
@pytest.mark.xfail_mysql
def test_file_upload_no_filename(
    client: citric.Client,
    survey_id: int,
    tmp_path: Path,
    faker: Faker,
):
    """Test uploading and downloading files from a survey without a filename."""
    filepath = tmp_path / "hello world.txt"
    filepath.write_text(faker.text())

    client.activate_survey(survey_id)
    group = client.list_groups(survey_id)[1]
    question = client.list_questions(survey_id, group["gid"])[0]

    result_no_filename = client.upload_file(
        survey_id,
        f"{survey_id}X{group['gid']}X{question['qid']}",
        filepath,
    )
    assert result_no_filename["success"]
    assert result_no_filename["size"] == pytest.approx(
        filepath.stat().st_size / 1000,
        rel=1e-2,
    )
    assert result_no_filename["name"] == quote(filepath.name)
    assert result_no_filename["ext"] == "txt"
    assert "filename" in result_no_filename
    assert "msg" in result_no_filename


@pytest.mark.integration_test
def test_file_upload_invalid_extension(
    client: citric.Client,
    survey_id: int,
    tmp_path: Path,
    faker: Faker,
):
    """Test uploading and downloading files from a survey with an invalid extension."""
    filepath = tmp_path / "hello world.abc"
    filepath.write_text(faker.text())

    client.activate_survey(survey_id)
    group = client.list_groups(survey_id)[1]
    question = client.list_questions(survey_id, group["gid"])[0]

    with pytest.raises(
        LimeSurveyStatusError,
        match="The extension abc is not valid. Valid extensions are: txt",
    ):
        client.upload_file(
            survey_id,
            f"{survey_id}X{group['gid']}X{question['qid']}",
            filepath,
        )


@pytest.mark.integration_test
def test_get_available_site_settings(
    request: pytest.FixtureRequest,
    client: citric.Client,
    server_version: semver.VersionInfo,
):
    """Test getting available site settings."""
    request.applymarker(
        pytest.mark.xfail(
            server_version < (6, 0, 0),
            reason=(
                "RPC method `get_available_site_settings` is not supported in "
                f"LimeSurvey {server_version} < 6.0.0"
            ),
            raises=requests.exceptions.HTTPError,
            strict=True,
        ),
    )
    assert client.get_available_site_settings()


@pytest.mark.integration_test
def test_site_settings(client: citric.Client):
    """Test getting site settings."""
    assert client.get_available_languages() is None
    assert client.get_default_language() == "en"
    assert client.get_default_theme() == "vanilla"
    assert client.get_site_name() == "Citric - Test"


@pytest.mark.integration_test
def test_missing_setting(client: citric.Client):
    """Test getting site settings."""
    with pytest.raises(LimeSurveyStatusError, match="Invalid setting"):
        client._get_site_setting("not_a_valid_setting")


@pytest.mark.integration_test
def test_cpdb(faker: Faker, client: citric.Client):
    """Test the CPDB methods."""
    participants = [
        Participant(
            email=faker.email(),
            firstname=faker.first_name(),
            lastname=faker.last_name(),
            participant_id=uuid.uuid4(),
            attributes={
                "favorite_color": "red",
            },
        ),
        Participant(
            email=faker.email(),
            firstname=faker.first_name(),
            lastname=faker.last_name(),
            participant_id=uuid.uuid4(),
        ),
    ]
    assert client.import_cpdb_participants(participants) == {
        "ImportCount": 2,
        "UpdateCount": 0,
    }

    more_participants = [
        Participant(
            email=participants[0].email,
            firstname=participants[0].firstname,
            lastname=participants[0].lastname,
            participant_id=participants[0].participant_id,
            attributes={
                "favorite_color": "blue",
            },
        ),
        Participant(
            email=faker.email(),
            firstname=faker.first_name(),
            lastname=faker.last_name(),
            participant_id=uuid.uuid4(),
        ),
    ]
    assert client.import_cpdb_participants(more_participants, update=True) == {
        "ImportCount": 1,
        "UpdateCount": 1,
    }


@pytest.mark.integration_test
def test_users(client: citric.Client):
    """Test user methods."""
    assert len(client.list_users()) == 1


@pytest.mark.integration_test
def test_survey_groups(client: citric.Client):
    """Test survey group methods."""
    assert len(client.list_survey_groups()) == 1


@pytest.mark.integration_test
def test_mail_registered_participants(
    client: citric.Client,
    survey_id: int,
    participants: list[dict[str, str]],
    mailhog: MailHogClient,
    subtests: SubTests,
):
    """Test mail_registered_participants."""
    client.activate_survey(survey_id)
    client.activate_tokens(survey_id, [1, 2])
    client.add_participants(
        survey_id,
        participant_data=participants,
        create_tokens=False,
    )

    with subtests.test(msg="No initial emails"):
        assert mailhog.get_all()["total"] == 0

    # `mail_registered_participants` returns a non-error status messages even when
    # emails are sent successfully and that violates assumptions made by this
    # library about the meaning of `status` messages
    with pytest.raises(
        LimeSurveyStatusError,
        match="0 left to send",
    ):
        client.session.mail_registered_participants(survey_id)

    with subtests.test(msg="2 emails sent"):
        assert mailhog.get_all()["total"] == 2

    mailhog.delete()

    with pytest.raises(
        LimeSurveyStatusError,
        match="Error: No candidate tokens",
    ):
        client.session.mail_registered_participants(survey_id)

    with subtests.test(msg="No more emails sent"):
        assert mailhog.get_all()["total"] == 0


@pytest.mark.integration_test
def test_remind_participants(
    client: citric.Client,
    survey_id: int,
    participants: list[dict[str, str]],
    mailhog: MailHogClient,
    subtests: SubTests,
):
    """Test remind_participants."""
    client.activate_survey(survey_id)
    client.activate_tokens(survey_id, [1, 2])
    client.add_participants(
        survey_id,
        participant_data=participants,
        create_tokens=False,
    )

    with subtests.test(msg="No initial emails"):
        assert mailhog.get_all()["total"] == 0

    # Use `call` to avoid error handling
    client.session.call("mail_registered_participants", survey_id)

    with subtests.test(msg="2 emails sent"):
        assert mailhog.get_all()["total"] == 2

    mailhog.delete()

    # `remind_participants` returns a non-error status messages even when emails are
    # sent successfully and that violates assumptions made by this library about the
    # meaning of `status` messages"
    with pytest.raises(LimeSurveyStatusError, match="0 left to send"):
        client.session.remind_participants(survey_id)

    with subtests.test(msg="2 reminders sent"):
        assert mailhog.get_all()["total"] == 2<|MERGE_RESOLUTION|>--- conflicted
+++ resolved
@@ -250,8 +250,6 @@
 
 
 @pytest.mark.integration_test
-<<<<<<< HEAD
-@pytest.mark.xfail_mysql(strict=True)
 def test_import_group_with_name(client: citric.Client, survey_id: int):
     """Test importing a group with a custom name."""
     with Path("./examples/group.lsg").open("rb") as f:
@@ -262,7 +260,6 @@
 
 
 @pytest.mark.integration_test
-@pytest.mark.xfail_mysql(strict=True)
 def test_import_group_with_description(client: citric.Client, survey_id: int):
     """Test importing a group with a custom description."""
     with Path("./examples/group.lsg").open("rb") as f:
@@ -273,15 +270,12 @@
 
 
 @pytest.mark.integration_test
-def test_question(client: citric.Client, survey_id: int):
-=======
 def test_question(
     request: pytest.FixtureRequest,
     client: citric.Client,
     server_version: semver.VersionInfo,
     survey_id: int,
 ):
->>>>>>> 9e60f5df
     """Test question methods."""
     request.applymarker(
         pytest.mark.xfail(
